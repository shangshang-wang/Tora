--- conflicted
+++ resolved
@@ -32,7 +32,6 @@
             Config(name="qwen3_vl/2B_full_grpo", file_path="qwen3_vl/2B_full_grpo.yaml"),
             Config(name="qwen3_vl/4B_full_grpo", file_path="qwen3_vl/4B_full_grpo.yaml"),
             Config(name="qwen3_vl/8B_full_grpo", file_path="qwen3_vl/8B_full_grpo.yaml"),
-<<<<<<< HEAD
             Config(name="qwen2_5/7B_full_grpo", file_path="qwen2_5/7B_full_grpo.yaml"),
             Config(name="qwen2_5/14B_full_grpo", file_path="qwen2_5/14B_full_grpo.yaml"),
 
@@ -43,8 +42,6 @@
             Config(name="qwen3/14B_full_grpo", file_path="qwen3/14B_full_grpo.yaml"),
 
             Config(name="llama3_1/8B_full_grpo", file_path="llama3_1/8B_full_grpo.yaml"),
-=======
->>>>>>> dd1c50d3
         ],
         supports_distributed=True,
     ),
@@ -88,7 +85,6 @@
             Config(name="qwen2_5/14B_qlora_grpo", file_path="qwen2_5/14B_qlora_grpo.yaml"),
             Config(name="qwen2_5/32B_qlora_grpo", file_path="qwen2_5/32B_qlora_grpo.yaml"),
 
-<<<<<<< HEAD
             Config(name="llama3_2_vision/11B_qlora_grpo", file_path="llama3_2_vision/11B_qlora_grpo.yaml"),
 
             Config(name="qwen3/0.6B_qlora_grpo", file_path="qwen3/0.6B_qlora_grpo.yaml"),
@@ -96,14 +92,11 @@
             Config(name="qwen3/4B_qlora_grpo", file_path="qwen3/4B_qlora_grpo.yaml"),
             Config(name="qwen3/8B_qlora_grpo", file_path="qwen3/8B_qlora_grpo.yaml"),
             Config(name="qwen3/14B_qlora_grpo", file_path="qwen3/14B_qlora_grpo.yaml"),
-=======
->>>>>>> dd1c50d3
+
             Config(name="qwen3_vl/2B_qlora_grpo", file_path="qwen3_vl/2B_qlora_grpo.yaml"),
             Config(name="qwen3_vl/4B_qlora_grpo", file_path="qwen3_vl/4B_qlora_grpo.yaml"),
             Config(name="qwen3_vl/8B_qlora_grpo", file_path="qwen3_vl/8B_qlora_grpo.yaml"),
 
-<<<<<<< HEAD
-=======
         ],
         supports_distributed=True,
     ),
@@ -116,20 +109,6 @@
 
             Config(name="qwen3_vl/2B_qlora_grpo_single_device", file_path="qwen3_vl/2B_qlora_grpo_single_device.yaml"),
             Config(name="qwen3_vl/4B_qlora_grpo_single_device", file_path="qwen3_vl/4B_qlora_grpo_single_device.yaml"),
->>>>>>> dd1c50d3
-        ],
-        supports_distributed=True,
-    ),
-    Recipe(
-        name="lora_grpo_single_device",
-        file_path="lora_grpo_single_device.py",
-        configs=[
-<<<<<<< HEAD
-            Config(name="qwen3_vl/2B_lora_grpo_single_device", file_path="qwen3_vl/2B_lora_grpo_single_device.yaml"),
-            Config(name="qwen3_vl/4B_lora_grpo_single_device", file_path="qwen3_vl/4B_lora_grpo_single_device.yaml"),
-
-            Config(name="qwen3_vl/2B_qlora_grpo_single_device", file_path="qwen3_vl/2B_qlora_grpo_single_device.yaml"),
-            Config(name="qwen3_vl/4B_qlora_grpo_single_device", file_path="qwen3_vl/4B_qlora_grpo_single_device.yaml"),
         ],
         supports_distributed=True,
     ),
@@ -139,9 +118,6 @@
         configs=[
             Config(name="qwen2_5/3B_async_full_grpo", file_path="qwen2_5/3B_async_full_grpo.yaml"),
             Config(name="qwen3/0.6B_async_full_grpo", file_path="qwen3/0.6B_async_full_grpo.yaml"),
-=======
-            Config(name="dev/qwen3B_async_grpo", file_path="dev/qwen3B_async_grpo.yaml"),
->>>>>>> dd1c50d3
         ],
         supports_distributed=False,
     ),
